--- conflicted
+++ resolved
@@ -22,22 +22,14 @@
   };
 
   virtual ~Agent() {}
-<<<<<<< HEAD
-  virtual int Explore() = 0;
-=======
   virtual lela::internal::Maybe<Result> Explore() = 0;
->>>>>>> 1726c333
 };
 
 class KnowledgeBaseAgent : public Agent {
  public:
   KnowledgeBaseAgent(Game* g, KnowledgeBase* kb) : g_(g), kb_(kb) {}
 
-<<<<<<< HEAD
-  int Explore() override {
-=======
   lela::internal::Maybe<Result> Explore() override {
->>>>>>> 1726c333
     for (int k = 0; k <= kb_->max_k(); ++k) {
       for (std::size_t x = 1; x <= 9; ++x) {
         for (std::size_t y = 1; y <= 9; ++y) {
@@ -45,18 +37,6 @@
           if (g_->get(p) == 0) {
             const lela::internal::Maybe<int> r = kb_->Val(p, k);
             if (r) {
-<<<<<<< HEAD
-              *os_ << p << " = " << r.val << " found at split level " << k << std::endl;
-              kb_->Add(p, r.val);
-              g_->set(p, r.val);
-              return k;
-            }
-          }
-        }
-      }
-    }
-    return -1;
-=======
               const int n = r.val;
               kb_->Add(p, n);
               g_->set(p, n);
@@ -67,7 +47,6 @@
       }
     }
     return lela::internal::Nothing;
->>>>>>> 1726c333
   }
 
  private:
